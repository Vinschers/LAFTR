--- conflicted
+++ resolved
@@ -21,13 +21,9 @@
 def run_experiments(C: int, K: int, bias=0.0, encoder_type="MLP", dataset_name="MNIST", gammas=[], device: torch.device = torch.device("cpu")):
 
     # Creates Biased Data
-<<<<<<< HEAD
     train_set, test_set_same_bias, test_set_no_bias, test_set_modified_bias = (
         create_datasets(C, K, bias=bias, dataset_name=dataset_name, device=device)
     )
-=======
-    train_set, test_set_same_bias, test_set_no_bias, test_set_modified_bias = create_datasets(C, K, bias=bias, dataset_name=dataset_name)
->>>>>>> 7b934dc3
 
     # set training for DP
     latent_dim = 24
